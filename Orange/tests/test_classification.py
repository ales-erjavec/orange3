import inspect
import os
import pkgutil
import unittest

import numpy as np

import Orange.classification
from Orange.classification import Learner, Model, NaiveBayesLearner
from Orange.data import DiscreteVariable, Domain, Table
from Orange.data.io import BasketReader
from Orange.tests.dummy_learners import DummyLearner, DummyMulticlassLearner


class MultiClassTest(unittest.TestCase):
    def test_unsupported(self):
        nrows = 20
        ncols = 10
        x = np.random.random_integers(1, 3, (nrows, ncols))

        # multiple class variables
        y = np.random.random_integers(10, 11, (nrows, 2))
        t = Table(x, y)
        learn = DummyLearner()
        with self.assertRaises(TypeError):
            clf = learn(t)

        # single class variable
        y = np.random.random_integers(10, 11, (nrows, 1))
        t = Table(x, y)
        learn = DummyLearner()
        clf = learn(t)
        z = clf(x)
        self.assertEqual(z.ndim, 1)

    def test_supported(self):
        nrows = 20
        ncols = 10
        x = np.random.random_integers(1, 3, (nrows, ncols))
        y = np.random.random_integers(10, 11, (nrows, 2))
        t = Table(x, y)
        learn = DummyMulticlassLearner()
        clf = learn(t)
        z = clf(x)
        self.assertEqual(z.shape, y.shape)


class ModelTest(unittest.TestCase):
    def test_predict_single_instance(self):
        table = Table("titanic")
        learn = NaiveBayesLearner()
        clf = learn(table)
        pred = []
        for row in table:
            pred.append(clf(row))

    def test_value_from_probs(self):
        nrows = 100
        ncols = 5
        x = np.random.random_integers(0, 1, (nrows, ncols))

        # single class variable
        y = np.random.random_integers(1, 3, (nrows, 1)) // 2    # majority = 1
        t = Table(x, y)
        learn = DummyLearner()
        clf = learn(t)
        clf.ret = Model.Probs
        y2 = clf(x, ret=Model.Value)
        self.assertTrue(y2.shape == (nrows,))
        y2, probs = clf(x, ret=Model.ValueProbs)
        self.assertTrue(y2.shape == (nrows, ))
        self.assertTrue(probs.shape == (nrows, 2))

        # multitarget
        y = np.random.random_integers(1, 5, (nrows, 2))
        y[:, 0] = y[:, 0] // 3          # majority = 1
        y[:, 1] = (y[:, 1] + 4) // 3    # majority = 2
        t = Table(x, y)
        learn = DummyMulticlassLearner()
        clf = learn(t)
        clf.ret = Model.Probs
        y2 = clf(x, ret=Model.Value)
        self.assertEqual(y2.shape, y.shape)
        y2, probs = clf(x, ret=Model.ValueProbs)
        self.assertEqual(y2.shape, y.shape)
        self.assertEqual(probs.shape, (nrows, 2, 4))

    def test_probs_from_value(self):
        nrows = 100
        ncols = 5
        x = np.random.random_integers(0, 1, (nrows, ncols))

        # single class variable
        y = np.random.random_integers(1, 2, (nrows, 1))
        t = Table(x, y)
        learn = DummyLearner()
        clf = learn(t)
        clf.ret = Model.Value
        y2 = clf(x, ret=Model.Probs)
        self.assertTrue(y2.shape == (nrows, 3))
        y2, probs = clf(x, ret=Model.ValueProbs)
        self.assertTrue(y2.shape == (nrows, ))
        self.assertTrue(probs.shape == (nrows, 3))

        # multitarget
        y = np.random.random_integers(1, 5, (nrows, 2))
        y[:, 0] = y[:, 0] // 3          # majority = 1
        y[:, 1] = (y[:, 1] + 4) // 3    # majority = 2
        t = Table(x, y)
        learn = DummyMulticlassLearner()
        clf = learn(t)
        clf.ret = Model.Value
        probs = clf(x, ret=Model.Probs)
        self.assertEqual(probs.shape, (nrows, 2, 4))
        y2, probs = clf(x, ret=Model.ValueProbs)
        self.assertEqual(y2.shape, y.shape)
        self.assertEqual(probs.shape, (nrows, 2, 4))


class ExpandProbabilitiesTest(unittest.TestCase):
    def prepareTable(self, rows, attr, vars, class_var_domain):
        attributes = ["Feature %i" % i for i in range(attr)]
        classes = ["Class %i" % i for i in range(vars)]
        attr_vars = [DiscreteVariable(name=a) for a in attributes]
        class_vars = [DiscreteVariable(name=c,
                                            values=range(class_var_domain))
                      for c in classes]
        meta_vars = []
        self.domain = Domain(attr_vars, class_vars, meta_vars)
        self.x = np.random.random_integers(0, 1, (rows, attr))

    def test_single_class(self):
        rows = 10
        attr = 3
        vars = 1
        class_var_domain = 20
        self.prepareTable(rows, attr, vars, class_var_domain)
        y = np.random.random_integers(2, 5, (rows, vars)) * 2
        t = Table(self.domain, self.x, y)
        learn = DummyLearner()
        clf = learn(t)
        z, p = clf(self.x, ret=Model.ValueProbs)
        self.assertEqual(p.shape, (rows, class_var_domain))
        self.assertTrue(np.all(z == np.argmax(p, axis=-1)))

    def test_multi_class(self):
        rows = 10
        attr = 3
        vars = 5
        class_var_domain = 20
        self.prepareTable(rows, attr, vars, class_var_domain)
        y = np.random.random_integers(2, 5, (rows, vars)) * 2
        t = Table(self.domain, self.x, y)
        learn = DummyMulticlassLearner()
        clf = learn(t)
        z, p = clf(self.x, ret=Model.ValueProbs)
        self.assertEqual(p.shape, (rows, vars, class_var_domain))
        self.assertTrue(np.all(z == np.argmax(p, axis=-1)))


<<<<<<< HEAD
class SklTest(unittest.TestCase):
    def test_multinomial(self):
        table = Table("titanic")
        lr = Orange.classification.LogisticRegressionLearner()
        assert isinstance(lr, Orange.classification.SklLearner)
        res = Orange.evaluation.CrossValidation(table, [lr], k=3)
        self.assertTrue(0.7 < Orange.evaluation.AUC(res)[0] < 0.9)


class SparseTest(unittest.TestCase):
    @unittest.skip("TODO: learner for sparse multiclass data.")
    def test_sparse_basket(self):
        current_dir = os.path.dirname(__file__)
        dataset = os.path.join(current_dir, "iris_basket.basket")
        table = BasketReader().read_file(dataset)
        test = Table.from_table_rows(table, range(0, len(table), 2))
        train = Table.from_table_rows(table, range(1, len(table), 2))
        learn = DummyMulticlassLearner()
        clf = learn(train)
        p = clf(test)
        self.assertEqual(p.shape, test.Y.shape)
        p = clf(test.X)
        self.assertEqual(p.shape, test.Y.shape)


=======
>>>>>>> 814f18d6
class LearnerAccessibility(unittest.TestCase):
    def test_all_learners_accessible_in_Orange_classification_namespace(self):
        classification_modules = pkgutil.walk_packages(
            path=Orange.classification.__path__,
            prefix="Orange.classification.",
            onerror=lambda x: None)
        for importer, modname, ispkg in classification_modules:
            try:
                module = pkgutil.importlib.import_module(modname)
            except ImportError:
                continue

            for name, class_ in inspect.getmembers(module, inspect.isclass):
                if issubclass(class_, Learner):
                    if not hasattr(Orange.classification, class_.__name__):
                        self.fail("%s is not visible in Orange.classification"
                                  " namespace" % class_.__name__)<|MERGE_RESOLUTION|>--- conflicted
+++ resolved
@@ -158,7 +158,6 @@
         self.assertTrue(np.all(z == np.argmax(p, axis=-1)))
 
 
-<<<<<<< HEAD
 class SklTest(unittest.TestCase):
     def test_multinomial(self):
         table = Table("titanic")
@@ -168,24 +167,6 @@
         self.assertTrue(0.7 < Orange.evaluation.AUC(res)[0] < 0.9)
 
 
-class SparseTest(unittest.TestCase):
-    @unittest.skip("TODO: learner for sparse multiclass data.")
-    def test_sparse_basket(self):
-        current_dir = os.path.dirname(__file__)
-        dataset = os.path.join(current_dir, "iris_basket.basket")
-        table = BasketReader().read_file(dataset)
-        test = Table.from_table_rows(table, range(0, len(table), 2))
-        train = Table.from_table_rows(table, range(1, len(table), 2))
-        learn = DummyMulticlassLearner()
-        clf = learn(train)
-        p = clf(test)
-        self.assertEqual(p.shape, test.Y.shape)
-        p = clf(test.X)
-        self.assertEqual(p.shape, test.Y.shape)
-
-
-=======
->>>>>>> 814f18d6
 class LearnerAccessibility(unittest.TestCase):
     def test_all_learners_accessible_in_Orange_classification_namespace(self):
         classification_modules = pkgutil.walk_packages(
