from .base import *

from .knn import *
from .tree import *
<<<<<<< HEAD
from .ada_boost import *
from .randomforest import *
=======
from .randomforest import *
from .svm import *
>>>>>>> e9d0baab
<|MERGE_RESOLUTION|>--- conflicted
+++ resolved
@@ -2,10 +2,6 @@
 
 from .knn import *
 from .tree import *
-<<<<<<< HEAD
 from .ada_boost import *
 from .randomforest import *
-=======
-from .randomforest import *
-from .svm import *
->>>>>>> e9d0baab
+from .svm import *